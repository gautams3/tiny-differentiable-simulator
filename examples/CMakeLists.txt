--- conflicted
+++ resolved
@@ -128,15 +128,7 @@
     )
 
     add_executable(billiard_opt_gui billiard_opt_gui.cpp ${TDS_HDRS})
-<<<<<<< HEAD
-    target_link_libraries(billiard_opt_gui pybullet_visualizer_api ${DL}
-            ${CERES_LIBRARIES} cuda)
-
-    set_target_properties(billiard_opt_gui PROPERTIES FOLDER autodiff)
-    target_compile_definitions(billiard_opt_gui PRIVATE STAN_MATH)
-=======
     target_link_libraries(billiard_opt_gui pybullet_visualizer_api ${DL} ${CERES_LIBRARIES})
->>>>>>> e07a3cfb
 
     add_executable(billiard_simple_trajOpt billiard_simple_trajOpt.cpp ${TDS_HDRS})
     target_link_libraries(billiard_simple_trajOpt pybullet_visualizer_api ${DL}
